--- conflicted
+++ resolved
@@ -2,12 +2,7 @@
 import errno
 import sqlite3
 import logging
-<<<<<<< HEAD
 from . import __version__
-=======
-
-VERSION = "0.1.6"
->>>>>>> d09dc53c
 
 
 def dict_factory(cursor, row):
@@ -50,7 +45,7 @@
             pass
 
         try:
-            c.execute('UPDATE Version SET version=?', VERSION)
+            c.execute('UPDATE Version SET version=?', __version__)
         except sqlite3.Error:
             pass
 
@@ -82,14 +77,9 @@
         c.execute('CREATE TABLE IF NOT EXISTS '
                   'profile (id INTEGER PRIMARY KEY AUTOINCREMENT,'
                   'name TEXT UNIQUE, port INTEGER DEFAULT 7624, '
-<<<<<<< HEAD
-                  'autostart INTEGER DEFAULT 0)')
-        c.execute('UPDATE Version SET version=?', (__version__,))
-=======
                   'autostart INTEGER DEFAULT 0, '
                   'autoconnect INTEGER DEFAULT 0)')
-        c.execute('UPDATE Version SET version=?', (VERSION,))
->>>>>>> d09dc53c
+        c.execute('UPDATE Version SET version=?', (__version__,))
 
         self.__conn.commit()
 
